"""App to run inference

This app expects these evironmental variables to be available:
    - DB_URL
    - NWP_UKV_ZARR_PATH
    - NWP_ECMWF_ZARR_PATH
    - SATELLITE_ZARR_PATH
    - RUN_EXTRA_MODELS
    - USE_ADJUSTER
    - SAVE_GSP_SUM
"""

import logging
import os
import tempfile
import warnings
from datetime import timedelta

import dask
import pandas as pd
import pvnet
import torch
import typer
from nowcasting_datamodel.connection import DatabaseConnection
from nowcasting_datamodel.models.base import Base_Forecast
from nowcasting_datamodel.read.read_gsp import get_latest_gsp_capacities
from nowcasting_datamodel.save.save import save as save_sql_forecasts
from ocf_data_sampler.torch_datasets.pvnet_uk_regional import PVNetUKRegionalDataset
from ocf_datapipes.batch import batch_to_tensor, copy_batch_to_device
from ocf_datapipes.batch.merge_numpy_examples_to_batch import stack_np_examples_into_batch
from ocf_datapipes.load import OpenGSPFromDatabase
from pvnet.models.base_model import BaseModel as PVNetBaseModel
from pvnet.utils import GSPLocationLookup
<<<<<<< HEAD
from torch.utils.data import DataLoader
=======
import sentry_sdk
>>>>>>> 6ff0f78f

import pvnet_app
from pvnet_app.data.nwp import (
    download_all_nwp_data,
    preprocess_nwp_data,
)
from pvnet_app.data.satellite import (
    download_all_sat_data,
    preprocess_sat_data,
    check_model_inputs_available,
)
from pvnet_app.forecast_compiler import ForecastCompiler
from pvnet_app.utils import (
    populate_data_config_sources,
    convert_dataarray_to_forecasts,
    find_min_satellite_delay_config,
    save_yaml_config,
)

# sentry
sentry_sdk.init(
    dsn=os.getenv("SENTRY_DSN", ""),
    environment=f'{os.getenv("ENVIRONMENT", "local")}',
    traces_sample_rate=1.0,
    profiles_sample_rate=1.0,
)
sentry_sdk.set_tag("app_name", "pvnet_app")

# ---------------------------------------------------------------------------
# GLOBAL SETTINGS

# Model will use GPU if available
device = torch.device("cuda" if torch.cuda.is_available() else "cpu")

# Forecast made for these GSP IDs and summed to national with ID=>0
all_gsp_ids = list(range(1, 318))

# Batch size used to make forecasts for all GSPs
batch_size = 10

# Dictionary of all models to run
# - The dictionary key will be used as the model name when saving to the database
# - The key "pvnet_v2" must be included
# - Batches are prepared only once, so the extra models must be able to run on the batches created
#   to run the pvnet_v2 model
models_dict = {
    
    "pvnet_v2": {
        # Huggingfacehub model repo and commit for PVNet (GSP-level model)
        "pvnet": {
            "name": "openclimatefix/pvnet_uk_region",
<<<<<<< HEAD
            "version": "ae0b8006841ac6227db873a1fc7f7331dc7dadb5",
=======
            "version": os.getenv('PVNET_V2_VERSION', "62e5e20ab793cee7cf94eadac870d2199501a730"),
            # We should only set PVNET_V2_VERSION in a short term solution,
            # as its difficult to track which model is being used
>>>>>>> 6ff0f78f
        },
        # Huggingfacehub model repo and commit for PVNet summation (GSP sum to national model)
        # If summation_model_name is set to None, a simple sum is computed instead
        "summation": {
            "name": "openclimatefix/pvnet_v2_summation",
            "version": os.getenv('PVNET_V2_SUMMATION_VERSION',
                                 "ffac655f9650b81865d96023baa15839f3ce26ec"),
        },
        # Whether to use the adjuster for this model - for pvnet_v2 is set by environmental variable
        "use_adjuster": os.getenv("USE_ADJUSTER", "true").lower() == "true",
        # Whether to save the GSP sum for this model - for pvnet_v2 is set by environmental variable
        "save_gsp_sum": os.getenv("SAVE_GSP_SUM", "false").lower() == "true",
        # Where to log information through prediction steps for this model
        "verbose": True,
        "save_gsp_to_forecast_value_last_seven_days": True,
    },
    
    # Extra models which will be run on dev only
<<<<<<< HEAD
    "pvnet_v2-sat0-samples-v1": {
        "pvnet": {
            "name": "openclimatefix/pvnet_uk_region",
            "version": "8a7cc21b64d25ce1add7a8547674be3143b2e650",
=======
    "pvnet_v2-sat0min-v12-batches": {
        "pvnet": {
            "name": "openclimatefix/pvnet_uk_region",
            "version": "dce387462ee08401355f33f53e86461dd59663e2",
>>>>>>> 6ff0f78f
        },
        "summation": {
            "name": "openclimatefix/pvnet_v2_summation",
            "version": "dcfdc17fda8e48c387122614bec8b284eaa868b9",
        },
        "use_adjuster": False,
        "save_gsp_sum": False,
        "verbose": False,
        "save_gsp_to_forecast_value_last_seven_days": False,
    },
    
    # single source models
<<<<<<< HEAD
    "pvnet_v2-sat0-only-samples-v1": {
        "pvnet": {
            "name": "openclimatefix/pvnet_uk_region",
            "version": "d7ab648942c85b6788adcdbed44c91c4e1c5604a",
=======
    "pvnet_v2-sat_delay0_only-v12-batches": {
        "pvnet": {
            "name": "openclimatefix/pvnet_uk_region",
            "version": "ea6ad2cf84152969c768788586df227976890f31",
>>>>>>> 6ff0f78f
        },
        "summation": {
            "name": "openclimatefix/pvnet_v2_summation",
            "version": "adbf9e7797fee9a5050beb8c13841696e72f99ef",
        },
        "use_adjuster": False,
        "save_gsp_sum": False,
        "verbose": False,
        "save_gsp_to_forecast_value_last_seven_days": False,
    },
    
<<<<<<< HEAD
    "pvnet_v2-ukv-only-samples-v1": {
        "pvnet": {
            "name": "openclimatefix/pvnet_uk_region",
            "version": "eb73bf9a176a108f2e33b809f1f6993f893a4df9",
=======
    "pvnet_v2-ukv_only-v12-batches": {
        "pvnet": {
            "name": "openclimatefix/pvnet_uk_region",
            "version": "35d55181a82440bdd087f380d650bfd0b64bd322",
>>>>>>> 6ff0f78f
        },
        "summation": {
            "name": "openclimatefix/pvnet_v2_summation",
            "version": "9002baf1e9dc1ec141f3c4a1fa8447b6316a4558",
        },
        "use_adjuster": False,
        "save_gsp_sum": False,
        "verbose": False,
        "save_gsp_to_forecast_value_last_seven_days": False,
    },
    
<<<<<<< HEAD
    "pvnet_v2-ecmwf-only-samples-v1": {
        "pvnet": {
            "name": "openclimatefix/pvnet_uk_region",
            "version": "0bc344fafb2232fb0b6bb0bf419f0449fe11c643",
=======
    "pvnet_v2-ecmwf_only-v12-batches": {
        "pvnet": {
            "name": "openclimatefix/pvnet_uk_region",
            "version": "c14f7427d9854d63430aa936ce45f55d3818d033",
>>>>>>> 6ff0f78f
        },
        "summation": {
            "name": "openclimatefix/pvnet_v2_summation",
            "version": "4fe6b1441b6dd549292c201ed85eee156ecc220c",
        },
        "use_adjuster": False,
        "save_gsp_sum": False,
        "verbose": False,
        "save_gsp_to_forecast_value_last_seven_days": False,
    },
}

# The day ahead model has not yet been re-trained with data-sampler
day_ahead_model_dict = {
    "pvnet_day_ahead": {
        # Huggingfacehub model repo and commit for PVNet day ahead models
        "pvnet": {
            "name": None,
            "version": None,
        },
        "summation": {
            "name": None,
            "version": None,
        },
        "use_adjuster": True,
        "save_gsp_sum": True,
        "verbose": True,
        "save_gsp_to_forecast_value_last_seven_days": True,
    },
}

# ---------------------------------------------------------------------------
# LOGGER


class SQLAlchemyFilter(logging.Filter):
    def filter(self, record):
        return "sqlalchemy" not in record.pathname


# Create a logger
logger = logging.getLogger()
logger.setLevel(logging.INFO)

formatter = logging.Formatter(
    fmt="[%(asctime)s] {%(pathname)s:%(lineno)d} %(levelname)s - %(message)s"
)
stream_handler = logging.StreamHandler()
stream_handler.setFormatter(formatter)
logger.addHandler(stream_handler)

# Get rid of the verbose sqlalchemy logs
stream_handler.addFilter(SQLAlchemyFilter())
sql_logger = logging.getLogger("sqlalchemy.engine.Engine")
sql_logger.addHandler(logging.NullHandler())


# ---------------------------------------------------------------------------
# APP MAIN


def app(
    t0=None,
    gsp_ids: list[int] = all_gsp_ids,
    write_predictions: bool = True,
    num_workers: int = -1,
):
    """Inference function for production

    This app expects these environmental variables to be available:
        - DB_URL
        - NWP_UKV_ZARR_PATH
        - NWP_ECMWF_ZARR_PATH
        - SATELLITE_ZARR_PATH
    The following are options
        - PVNET_V2_VERSION, pvnet version, default is a version above
        - PVNET_V2_SUMMATION_VERSION, the pvnet version, default is above
        - USE_SATELLITE, option to get satellite data. defaults to true
        - USE_ADJUSTER, option to use adjuster, defaults to true
        - SAVE_GSP_SUM, option to save gsp sum, defaults to false
        - RUN_EXTRA_MODELS, option to run extra models, defaults to false
        - DAY_AHEAD_MODEL, option to use day ahead model, defaults to false
        - SENTRY_DSN, optional link to sentry
        - ENVIRONMENT, the environment this is running in, defaults to local

    Args:
        t0 (datetime): Datetime at which forecast is made
        gsp_ids (array_like): List of gsp_ids to make predictions for. This list of GSPs are summed
            to national.
        write_predictions (bool): Whether to write prediction to the database. Else returns as
            DataArray for local testing.
        num_workers (int): Number of workers to use to load batches of data. When set to default
            value of -1, it will use one less than the number of CPU cores workers.
    """

    if num_workers == -1:
        num_workers = os.cpu_count() - 1
    if num_workers > 0:
        # Without this line the dataloader will hang if multiple workers are used
        dask.config.set(scheduler="single-threaded")

    day_ahead_model_used = os.getenv("DAY_AHEAD_MODEL", "false").lower() == "true"
    use_satellite = os.getenv("USE_SATELLITE", "true").lower() == "true"
    logger.info(f"Using satellite data: {use_satellite}")
    logger.info(f"Using day ahead model: {day_ahead_model_used}")

    if day_ahead_model_used:
        logger.info(f"Using day ahead PVNet model")

    logger.info(f"Using `pvnet` library version: {pvnet.__version__}")
    logger.info(f"Using `pvnet_app` library version: {pvnet_app.__version__}")
    logger.info(f"Using {num_workers} workers")

    if day_ahead_model_used:
        logger.info(f"Using adjduster: {day_ahead_model_dict['pvnet_day_ahead']['use_adjuster']}")
        logger.info(f"Saving GSP sum: {day_ahead_model_dict['pvnet_day_ahead']['save_gsp_sum']}")

    else:
        logger.info(f"Using adjduster: {models_dict['pvnet_v2']['use_adjuster']}")
        logger.info(f"Saving GSP sum: {models_dict['pvnet_v2']['save_gsp_sum']}")

    # Used for temporarily storing things
    temp_dir = tempfile.TemporaryDirectory()

    # ---------------------------------------------------------------------------
    # 0. If inference datetime is None, round down to last 30 minutes
    if t0 is None:
        t0 = pd.Timestamp.now(tz="UTC").replace(tzinfo=None).floor(timedelta(minutes=30))
    else:
        t0 = pd.to_datetime(t0).floor(timedelta(minutes=30))

    if len(gsp_ids) == 0:
        gsp_ids = all_gsp_ids

    logger.info(f"Making forecast for init time: {t0}")
    logger.info(f"Making forecast for GSP IDs: {gsp_ids}")

    # ---------------------------------------------------------------------------
    # 1. Prepare data sources

    # Make pands Series of most recent GSP effective capacities
    logger.info("Loading GSP metadata")

    ds_gsp = next(iter(OpenGSPFromDatabase()))

    # Get capacities from the database
    db_connection = DatabaseConnection(url=os.getenv("DB_URL"), base=Base_Forecast, echo=False)
    with db_connection.get_session() as session:
        #  Pandas series of most recent GSP capacities
        now_minis_two_days = pd.Timestamp.now(tz="UTC") - timedelta(days=2)
        gsp_capacities = get_latest_gsp_capacities(
            session=session, gsp_ids=gsp_ids, datetime_utc=now_minis_two_days
        )

        # National capacity is needed if using summation model
        national_capacity = get_latest_gsp_capacities(session, [0])[0]

    # Set up ID location query object
    gsp_id_to_loc = GSPLocationLookup(ds_gsp.x_osgb, ds_gsp.y_osgb)

    # Download satellite data
    if use_satellite:
        logger.info("Downloading satellite data")
        download_all_sat_data()

        # Preprocess the satellite data and record the delay of the most recent non-nan timestep
        all_satellite_datetimes, data_freq_minutes = preprocess_sat_data(t0)
    else:
        all_satellite_datetimes = []
        data_freq_minutes = 5

    # Download NWP data
    logger.info("Downloading NWP data")
    download_all_nwp_data()

    # Preprocess the NWP data
    preprocess_nwp_data()

    # ---------------------------------------------------------------------------
    # 2. Set up models

    if day_ahead_model_used:
        model_to_run_dict = {"pvnet_day_ahead": day_ahead_model_dict["pvnet_day_ahead"]}
    # Remove extra models if not configured to run them
    elif os.getenv("RUN_EXTRA_MODELS", "false").lower() == "false":
        model_to_run_dict = {"pvnet_v2": models_dict["pvnet_v2"]}
    else:
        model_to_run_dict = models_dict

    # Prepare all the models which can be run
    forecast_compilers = {}
    data_config_filenames = []
    for model_name, model_config in model_to_run_dict.items():
        # First load the data config
        data_config_filename = PVNetBaseModel.get_data_config(
            model_config["pvnet"]["name"],
            revision=model_config["pvnet"]["version"],
        )

        # Check if the data available will allow the model to run
        model_can_run = check_model_inputs_available(
            data_config_filename, all_satellite_datetimes, t0, data_freq_minutes
        )

        if model_can_run:
            # Set up a forecast compiler for the model
            forecast_compilers[model_name] = ForecastCompiler(
                model_name=model_config["pvnet"]["name"],
                model_version=model_config["pvnet"]["version"],
                summation_name=model_config["summation"]["name"],
                summation_version=model_config["summation"]["version"],
                device=device,
                t0=t0,
                gsp_capacities=gsp_capacities,
                national_capacity=national_capacity,
                verbose=model_config["verbose"],
            )

            # Store the config filename so we can create batches suitable for all models
            data_config_filenames.append(data_config_filename)
        else:
            warnings.warn(f"The model {model_name} cannot be run with input data available")

    if len(forecast_compilers) == 0:
        raise Exception(f"No models were compatible with the available input data.")

    # Find the config with satellite delay suitable for all models running
    common_config = find_min_satellite_delay_config(data_config_filenames, use_satellite=use_satellite)

    # Save the commmon config
    common_config_path = f"{temp_dir.name}/common_config_path.yaml"
    save_yaml_config(common_config, common_config_path)

    # ---------------------------------------------------------------------------
    # Set up data loader
    logger.info("Creating DataLoader")

    # Populate the data config with production data paths
    populated_data_config_filename = f"{temp_dir.name}/data_config.yaml"

    populate_data_config_sources(common_config_path, populated_data_config_filename)
    dataset = PVNetUKRegionalDataset(config_filename=populated_data_config_filename, start_time=t0, end_time=t0)

    # Set up dataloader for parallel loading
    dataloader_kwargs = dict(
        shuffle=False,
        batch_size=10,  # batched in datapipe step
        sampler=None,
        batch_sampler=None,
        num_workers=num_workers,
        collate_fn=stack_np_examples_into_batch,
        pin_memory=False,
        drop_last=False,
        timeout=0,
        prefetch_factor=None if num_workers == 0 else 2,
        persistent_workers=False,
    )

    dataloader = DataLoader(dataset, **dataloader_kwargs)

    # ---------------------------------------------------------------------------
    # Make predictions
    logger.info("Processing batches")

    with torch.no_grad():
        for i, batch in enumerate(dataloader):
            logger.info(f"Predicting for batch: {i}")

            for forecast_compiler in forecast_compilers.values():
                # need to do copy the batch for each model, as a model might change the batch
                device_batch = copy_batch_to_device(batch_to_tensor(batch), device)
                forecast_compiler.predict_batch(device_batch)

    # ---------------------------------------------------------------------------
    # Merge batch results to xarray DataArray
    logger.info("Processing raw predictions to DataArray")

    for forecast_compiler in forecast_compilers.values():
        forecast_compiler.compile_forecasts()

    # ---------------------------------------------------------------------------
    # Escape clause for making predictions locally
    if not write_predictions:
        temp_dir.cleanup()
        if not day_ahead_model_used:
            return forecast_compilers["pvnet_v2"].da_abs_all
        return forecast_compilers["pvnet_day_ahead"].da_abs_all

    # ---------------------------------------------------------------------------
    # Write predictions to database
    logger.info("Writing to database")

    with db_connection.get_session() as session:
        for model_name, forecast_compiler in forecast_compilers.items():
            sql_forecasts = convert_dataarray_to_forecasts(
                forecast_compiler.da_abs_all,
                session,
                model_name=model_name,
                version=pvnet_app.__version__,
            )
            if model_to_run_dict[model_name]["save_gsp_to_forecast_value_last_seven_days"]:

                save_sql_forecasts(
                    forecasts=sql_forecasts,
                    session=session,
                    update_national=True,
                    update_gsp=True,
                    apply_adjuster=model_to_run_dict[model_name]["use_adjuster"],
                )
            else:
                # national
                save_sql_forecasts(
                    forecasts=sql_forecasts[0:1],
                    session=session,
                    update_national=True,
                    update_gsp=False,
                    apply_adjuster=model_to_run_dict[model_name]["use_adjuster"],
                )
                save_sql_forecasts(
                    forecasts=sql_forecasts[1:],
                    session=session,
                    update_national=False,
                    update_gsp=True,
                    apply_adjuster=model_to_run_dict[model_name]["use_adjuster"],
                    save_to_last_seven_days=False,
                )

            if model_to_run_dict[model_name]["save_gsp_sum"]:
                # Compute the sum if we are logging the sume of GSPs independently
                da_abs_sum_gsps = (
                    forecast_compiler.da_abs_all.sel(gsp_id=slice(1, 317))
                    .sum(dim="gsp_id")
                    # Only select the central forecast for the GSP sum. The sums of different p-levels
                    # are not a meaningful qauntities
                    .sel(output_label=["forecast_mw"])
                    .expand_dims(dim="gsp_id", axis=0)
                    .assign_coords(gsp_id=[0])
                )

                # Save the sum of GSPs independently - mainly for summation model monitoring
                sql_forecasts = convert_dataarray_to_forecasts(
                    da_abs_sum_gsps,
                    session,
                    model_name=f"{model_name}_gsp_sum",
                    version=pvnet_app.__version__,
                )

                save_sql_forecasts(
                    forecasts=sql_forecasts,
                    session=session,
                    update_national=True,
                    update_gsp=False,
                    apply_adjuster=False,
                )

        temp_dir.cleanup()
        logger.info("Finished forecast")


if __name__ == "__main__":
    typer.run(app)<|MERGE_RESOLUTION|>--- conflicted
+++ resolved
@@ -31,11 +31,9 @@
 from ocf_datapipes.load import OpenGSPFromDatabase
 from pvnet.models.base_model import BaseModel as PVNetBaseModel
 from pvnet.utils import GSPLocationLookup
-<<<<<<< HEAD
 from torch.utils.data import DataLoader
-=======
 import sentry_sdk
->>>>>>> 6ff0f78f
+
 
 import pvnet_app
 from pvnet_app.data.nwp import (
@@ -87,13 +85,9 @@
         # Huggingfacehub model repo and commit for PVNet (GSP-level model)
         "pvnet": {
             "name": "openclimatefix/pvnet_uk_region",
-<<<<<<< HEAD
-            "version": "ae0b8006841ac6227db873a1fc7f7331dc7dadb5",
-=======
-            "version": os.getenv('PVNET_V2_VERSION', "62e5e20ab793cee7cf94eadac870d2199501a730"),
+            "version": os.getenv('PVNET_V2_VERSION', "ae0b8006841ac6227db873a1fc7f7331dc7dadb5"),
             # We should only set PVNET_V2_VERSION in a short term solution,
             # as its difficult to track which model is being used
->>>>>>> 6ff0f78f
         },
         # Huggingfacehub model repo and commit for PVNet summation (GSP sum to national model)
         # If summation_model_name is set to None, a simple sum is computed instead
@@ -112,17 +106,10 @@
     },
     
     # Extra models which will be run on dev only
-<<<<<<< HEAD
     "pvnet_v2-sat0-samples-v1": {
         "pvnet": {
             "name": "openclimatefix/pvnet_uk_region",
             "version": "8a7cc21b64d25ce1add7a8547674be3143b2e650",
-=======
-    "pvnet_v2-sat0min-v12-batches": {
-        "pvnet": {
-            "name": "openclimatefix/pvnet_uk_region",
-            "version": "dce387462ee08401355f33f53e86461dd59663e2",
->>>>>>> 6ff0f78f
         },
         "summation": {
             "name": "openclimatefix/pvnet_v2_summation",
@@ -135,17 +122,10 @@
     },
     
     # single source models
-<<<<<<< HEAD
     "pvnet_v2-sat0-only-samples-v1": {
         "pvnet": {
             "name": "openclimatefix/pvnet_uk_region",
             "version": "d7ab648942c85b6788adcdbed44c91c4e1c5604a",
-=======
-    "pvnet_v2-sat_delay0_only-v12-batches": {
-        "pvnet": {
-            "name": "openclimatefix/pvnet_uk_region",
-            "version": "ea6ad2cf84152969c768788586df227976890f31",
->>>>>>> 6ff0f78f
         },
         "summation": {
             "name": "openclimatefix/pvnet_v2_summation",
@@ -157,17 +137,10 @@
         "save_gsp_to_forecast_value_last_seven_days": False,
     },
     
-<<<<<<< HEAD
     "pvnet_v2-ukv-only-samples-v1": {
         "pvnet": {
             "name": "openclimatefix/pvnet_uk_region",
             "version": "eb73bf9a176a108f2e33b809f1f6993f893a4df9",
-=======
-    "pvnet_v2-ukv_only-v12-batches": {
-        "pvnet": {
-            "name": "openclimatefix/pvnet_uk_region",
-            "version": "35d55181a82440bdd087f380d650bfd0b64bd322",
->>>>>>> 6ff0f78f
         },
         "summation": {
             "name": "openclimatefix/pvnet_v2_summation",
@@ -179,17 +152,10 @@
         "save_gsp_to_forecast_value_last_seven_days": False,
     },
     
-<<<<<<< HEAD
     "pvnet_v2-ecmwf-only-samples-v1": {
         "pvnet": {
             "name": "openclimatefix/pvnet_uk_region",
             "version": "0bc344fafb2232fb0b6bb0bf419f0449fe11c643",
-=======
-    "pvnet_v2-ecmwf_only-v12-batches": {
-        "pvnet": {
-            "name": "openclimatefix/pvnet_uk_region",
-            "version": "c14f7427d9854d63430aa936ce45f55d3818d033",
->>>>>>> 6ff0f78f
         },
         "summation": {
             "name": "openclimatefix/pvnet_v2_summation",
